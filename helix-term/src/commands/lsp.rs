--- conflicted
+++ resolved
@@ -15,13 +15,9 @@
 use helix_core::{path, text_annotations::InlineAnnotation, Selection};
 use helix_view::{
     document::{DocumentInlayHints, DocumentInlayHintsId, Mode},
-<<<<<<< HEAD
-    editor::Action,
-    icons::{self, Icon, Icons},
-=======
     editor::{Action, PopupBorderConfig},
     graphics::Margin,
->>>>>>> 2c98f8e1
+    icons::{self, Icon, Icons},
     theme::Style,
     Document, View,
 };
