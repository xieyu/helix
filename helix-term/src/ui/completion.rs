--- conflicted
+++ resolved
@@ -1,13 +1,9 @@
 use crate::compositor::{Component, Context, Event, EventResult};
 use helix_view::{
     document::SavePoint,
-<<<<<<< HEAD
-    editor::CompleteAction,
-    icons::Icons,
-=======
     editor::{CompleteAction, PopupBorderConfig},
     graphics::Margin,
->>>>>>> 2c98f8e1
+    icons::Icons,
     theme::{Modifier, Style},
     ViewId,
 };
