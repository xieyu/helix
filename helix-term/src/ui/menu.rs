--- conflicted
+++ resolved
@@ -4,29 +4,25 @@
     compositor::{Callback, Component, Compositor, Context, Event, EventResult},
     ctrl, key, shift,
 };
-<<<<<<< HEAD
-use tui::{buffer::Buffer as Surface, text::Span, widgets::Table};
-=======
+
 use tui::{
     buffer::Buffer as Surface,
+    text::Span,
     widgets::{Block, Borders, Table, Widget},
 };
->>>>>>> 2c98f8e1
 
 pub use tui::widgets::{Cell, Row};
 
 use fuzzy_matcher::skim::SkimMatcherV2 as Matcher;
 use fuzzy_matcher::FuzzyMatcher;
 
-<<<<<<< HEAD
-use helix_view::{graphics::Rect, icons::Icons, Editor};
-=======
+use helix_view::icons::Icons;
+
 use helix_view::{
     editor::PopupBorderConfig,
     graphics::{Margin, Rect},
     Editor,
 };
->>>>>>> 2c98f8e1
 use tui::layout::Constraint;
 
 pub trait Item {
