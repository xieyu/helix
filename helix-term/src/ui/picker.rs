--- conflicted
+++ resolved
@@ -188,11 +188,7 @@
                             }
                             _ => {
                                 // TODO: enable syntax highlighting; blocked by async rendering
-<<<<<<< HEAD
-                                Document::open(path, None, None, None)
-=======
-                                Document::open(path, None, None, editor.config.clone())
->>>>>>> 7b46a6ca
+                                Document::open(path, None, None, editor.config.clone(), None)
                                     .map(|doc| CachedPreview::Document(Box::new(doc)))
                                     .unwrap_or(CachedPreview::NotFound)
                             }
