--- conflicted
+++ resolved
@@ -168,11 +168,9 @@
     language_server: Option<Arc<helix_lsp::Client>>,
 
     diff_handle: Option<DiffHandle>,
-<<<<<<< HEAD
 
     // when document was used for most-recent-used buffer picker
     pub focused_at: std::time::Instant,
-=======
     version_control_head: Option<Arc<ArcSwap<Box<str>>>>,
 }
 
@@ -241,7 +239,6 @@
     pub first_line: usize,
     /// Last line for which the inlay hints were requested.
     pub last_line: usize,
->>>>>>> f435f3b2
 }
 
 use std::{fmt, mem};
@@ -915,16 +912,12 @@
         }
     }
 
-<<<<<<< HEAD
     /// Mark document as recent used for MRU sorting
     pub fn mark_as_focused(&mut self) {
         self.focused_at = std::time::Instant::now();
     }
 
-    /// Remove a view's selection from this document.
-=======
     /// Remove a view's selection and inlay hints from this document.
->>>>>>> f435f3b2
     pub fn remove_view(&mut self, view_id: ViewId) {
         self.selections.remove(&view_id);
         self.inlay_hints.remove(&view_id);
