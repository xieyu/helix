use anyhow::{anyhow, bail, Context, Error};
use arc_swap::access::DynAccess;
use futures_util::future::BoxFuture;
use futures_util::FutureExt;
use helix_core::auto_pairs::AutoPairs;
use helix_core::doc_formatter::TextFormat;
use helix_core::syntax::Highlight;
use helix_core::text_annotations::TextAnnotations;
use helix_core::Range;
use helix_vcs::{DiffHandle, DiffProviderRegistry};

use serde::de::{self, Deserialize, Deserializer};
use serde::Serialize;
use std::borrow::Cow;
use std::cell::Cell;
use std::collections::HashMap;
use std::fmt::Display;
use std::future::Future;
use std::path::{Path, PathBuf};
use std::str::FromStr;
use std::sync::Arc;

use helix_core::{
    encoding,
    history::{History, State, UndoKind},
    indent::{auto_detect_indent_style, IndentStyle},
    line_ending::auto_detect_line_ending,
    syntax::{self, LanguageConfiguration},
    ChangeSet, Diagnostic, LineEnding, Rope, RopeBuilder, Selection, Syntax, Transaction,
    DEFAULT_LINE_ENDING,
};

use crate::editor::{Config, RedrawHandle};
use crate::{DocumentId, Editor, Theme, View, ViewId};

/// 8kB of buffer space for encoding and decoding `Rope`s.
const BUF_SIZE: usize = 8192;

const DEFAULT_INDENT: IndentStyle = IndentStyle::Tabs;

pub const SCRATCH_BUFFER_NAME: &str = "[scratch]";

#[derive(Debug, Copy, Clone, PartialEq, Eq, Hash)]
pub enum Mode {
    Normal = 0,
    Select = 1,
    Insert = 2,
}

impl Display for Mode {
    fn fmt(&self, f: &mut fmt::Formatter<'_>) -> fmt::Result {
        match self {
            Mode::Normal => f.write_str("normal"),
            Mode::Select => f.write_str("select"),
            Mode::Insert => f.write_str("insert"),
        }
    }
}

impl FromStr for Mode {
    type Err = Error;

    fn from_str(s: &str) -> Result<Self, Self::Err> {
        match s {
            "normal" => Ok(Mode::Normal),
            "select" => Ok(Mode::Select),
            "insert" => Ok(Mode::Insert),
            _ => bail!("Invalid mode '{}'", s),
        }
    }
}

// toml deserializer doesn't seem to recognize string as enum
impl<'de> Deserialize<'de> for Mode {
    fn deserialize<D>(deserializer: D) -> Result<Self, D::Error>
    where
        D: Deserializer<'de>,
    {
        let s = String::deserialize(deserializer)?;
        s.parse().map_err(de::Error::custom)
    }
}

impl Serialize for Mode {
    fn serialize<S>(&self, serializer: S) -> Result<S::Ok, S::Error>
    where
        S: serde::Serializer,
    {
        serializer.collect_str(self)
    }
}

/// A snapshot of the text of a document that we want to write out to disk
#[derive(Debug, Clone)]
pub struct DocumentSavedEvent {
    pub revision: usize,
    pub doc_id: DocumentId,
    pub path: PathBuf,
    pub text: Rope,
}

pub type DocumentSavedEventResult = Result<DocumentSavedEvent, anyhow::Error>;
pub type DocumentSavedEventFuture = BoxFuture<'static, DocumentSavedEventResult>;

pub struct Document {
    pub(crate) id: DocumentId,
    text: Rope,
    selections: HashMap<ViewId, Selection>,

    path: Option<PathBuf>,
    encoding: &'static encoding::Encoding,

    pub restore_cursor: bool,

    /// Current indent style.
    pub indent_style: IndentStyle,

    /// The document's default line ending.
    pub line_ending: LineEnding,

    syntax: Option<Syntax>,
    /// Corresponding language scope name. Usually `source.<lang>`.
    pub(crate) language: Option<Arc<LanguageConfiguration>>,

    /// Pending changes since last history commit.
    changes: ChangeSet,
    /// State at last commit. Used for calculating reverts.
    old_state: Option<State>,
    /// Undo tree.
    // It can be used as a cell where we will take it out to get some parts of the history and put
    // it back as it separated from the edits. We could split out the parts manually but that will
    // be more troublesome.
    pub history: Cell<History>,
    pub config: Arc<dyn DynAccess<Config>>,

    pub savepoint: Option<Transaction>,

    last_saved_revision: usize,
    version: i32, // should be usize?
    pub(crate) modified_since_accessed: bool,

    diagnostics: Vec<Diagnostic>,
    language_server: Option<Arc<helix_lsp::Client>>,

    diff_handle: Option<DiffHandle>,

    // when document was used for most-recent-used buffer picker
    pub focused_at: std::time::Instant,
}

use std::{fmt, mem};
impl fmt::Debug for Document {
    fn fmt(&self, f: &mut fmt::Formatter<'_>) -> fmt::Result {
        f.debug_struct("Document")
            .field("id", &self.id)
            .field("text", &self.text)
            .field("selections", &self.selections)
            .field("path", &self.path)
            .field("encoding", &self.encoding)
            .field("restore_cursor", &self.restore_cursor)
            .field("syntax", &self.syntax)
            .field("language", &self.language)
            .field("changes", &self.changes)
            .field("old_state", &self.old_state)
            // .field("history", &self.history)
            .field("last_saved_revision", &self.last_saved_revision)
            .field("version", &self.version)
            .field("modified_since_accessed", &self.modified_since_accessed)
            .field("diagnostics", &self.diagnostics)
            // .field("language_server", &self.language_server)
            .finish()
    }
}

// The documentation and implementation of this function should be up-to-date with
// its sibling function, `to_writer()`.
//
/// Decodes a stream of bytes into UTF-8, returning a `Rope` and the
/// encoding it was decoded as. The optional `encoding` parameter can
/// be used to override encoding auto-detection.
pub fn from_reader<R: std::io::Read + ?Sized>(
    reader: &mut R,
    encoding: Option<&'static encoding::Encoding>,
) -> Result<(Rope, &'static encoding::Encoding), Error> {
    // These two buffers are 8192 bytes in size each and are used as
    // intermediaries during the decoding process. Text read into `buf`
    // from `reader` is decoded into `buf_out` as UTF-8. Once either
    // `buf_out` is full or the end of the reader was reached, the
    // contents are appended to `builder`.
    let mut buf = [0u8; BUF_SIZE];
    let mut buf_out = [0u8; BUF_SIZE];
    let mut builder = RopeBuilder::new();

    // By default, the encoding of the text is auto-detected via the
    // `chardetng` crate which requires sample data from the reader.
    // As a manual override to this auto-detection is possible, the
    // same data is read into `buf` to ensure symmetry in the upcoming
    // loop.
    let (encoding, mut decoder, mut slice, mut is_empty) = {
        let read = reader.read(&mut buf)?;
        let is_empty = read == 0;
        let encoding = encoding.unwrap_or_else(|| {
            let mut encoding_detector = chardetng::EncodingDetector::new();
            encoding_detector.feed(&buf, is_empty);
            encoding_detector.guess(None, true)
        });
        let decoder = encoding.new_decoder();

        // If the amount of bytes read from the reader is less than
        // `buf.len()`, it is undesirable to read the bytes afterwards.
        let slice = &buf[..read];
        (encoding, decoder, slice, is_empty)
    };

    // `RopeBuilder::append()` expects a `&str`, so this is the "real"
    // output buffer. When decoding, the number of bytes in the output
    // buffer will often exceed the number of bytes in the input buffer.
    // The `result` returned by `decode_to_str()` will state whether or
    // not that happened. The contents of `buf_str` is appended to
    // `builder` and it is reused for the next iteration of the decoding
    // loop.
    //
    // As it is possible to read less than the buffer's maximum from `read()`
    // even when the end of the reader has yet to be reached, the end of
    // the reader is determined only when a `read()` call returns `0`.
    //
    // SAFETY: `buf_out` is a zero-initialized array, thus it will always
    // contain valid UTF-8.
    let buf_str = unsafe { std::str::from_utf8_unchecked_mut(&mut buf_out[..]) };
    let mut total_written = 0usize;
    loop {
        let mut total_read = 0usize;

        // An inner loop is necessary as it is possible that the input buffer
        // may not be completely decoded on the first `decode_to_str()` call
        // which would happen in cases where the output buffer is filled to
        // capacity.
        loop {
            let (result, read, written, ..) = decoder.decode_to_str(
                &slice[total_read..],
                &mut buf_str[total_written..],
                is_empty,
            );

            // These variables act as the read and write cursors of `buf` and `buf_str` respectively.
            // They are necessary in case the output buffer fills before decoding of the entire input
            // loop is complete. Otherwise, the loop would endlessly iterate over the same `buf` and
            // the data inside the output buffer would be overwritten.
            total_read += read;
            total_written += written;
            match result {
                encoding::CoderResult::InputEmpty => {
                    debug_assert_eq!(slice.len(), total_read);
                    break;
                }
                encoding::CoderResult::OutputFull => {
                    debug_assert!(slice.len() > total_read);
                    builder.append(&buf_str[..total_written]);
                    total_written = 0;
                }
            }
        }
        // Once the end of the stream is reached, the output buffer is
        // flushed and the loop terminates.
        if is_empty {
            debug_assert_eq!(reader.read(&mut buf)?, 0);
            builder.append(&buf_str[..total_written]);
            break;
        }

        // Once the previous input has been processed and decoded, the next set of
        // data is fetched from the reader. The end of the reader is determined to
        // be when exactly `0` bytes were read from the reader, as per the invariants
        // of the `Read` trait.
        let read = reader.read(&mut buf)?;
        slice = &buf[..read];
        is_empty = read == 0;
    }
    let rope = builder.finish();
    Ok((rope, encoding))
}

// The documentation and implementation of this function should be up-to-date with
// its sibling function, `from_reader()`.
//
/// Encodes the text inside `rope` into the given `encoding` and writes the
/// encoded output into `writer.` As a `Rope` can only contain valid UTF-8,
/// replacement characters may appear in the encoded text.
pub async fn to_writer<'a, W: tokio::io::AsyncWriteExt + Unpin + ?Sized>(
    writer: &'a mut W,
    encoding: &'static encoding::Encoding,
    rope: &'a Rope,
) -> Result<(), Error> {
    // Text inside a `Rope` is stored as non-contiguous blocks of data called
    // chunks. The absolute size of each chunk is unknown, thus it is impossible
    // to predict the end of the chunk iterator ahead of time. Instead, it is
    // determined by filtering the iterator to remove all empty chunks and then
    // appending an empty chunk to it. This is valuable for detecting when all
    // chunks in the `Rope` have been iterated over in the subsequent loop.
    let iter = rope
        .chunks()
        .filter(|c| !c.is_empty())
        .chain(std::iter::once(""));
    let mut buf = [0u8; BUF_SIZE];
    let mut encoder = encoding.new_encoder();
    let mut total_written = 0usize;
    for chunk in iter {
        let is_empty = chunk.is_empty();
        let mut total_read = 0usize;

        // An inner loop is necessary as it is possible that the input buffer
        // may not be completely encoded on the first `encode_from_utf8()` call
        // which would happen in cases where the output buffer is filled to
        // capacity.
        loop {
            let (result, read, written, ..) =
                encoder.encode_from_utf8(&chunk[total_read..], &mut buf[total_written..], is_empty);

            // These variables act as the read and write cursors of `chunk` and `buf` respectively.
            // They are necessary in case the output buffer fills before encoding of the entire input
            // loop is complete. Otherwise, the loop would endlessly iterate over the same `chunk` and
            // the data inside the output buffer would be overwritten.
            total_read += read;
            total_written += written;
            match result {
                encoding::CoderResult::InputEmpty => {
                    debug_assert_eq!(chunk.len(), total_read);
                    debug_assert!(buf.len() >= total_written);
                    break;
                }
                encoding::CoderResult::OutputFull => {
                    debug_assert!(chunk.len() > total_read);
                    writer.write_all(&buf[..total_written]).await?;
                    total_written = 0;
                }
            }
        }

        // Once the end of the iterator is reached, the output buffer is
        // flushed and the outer loop terminates.
        if is_empty {
            writer.write_all(&buf[..total_written]).await?;
            writer.flush().await?;
            break;
        }
    }
    Ok(())
}

fn take_with<T, F>(mut_ref: &mut T, f: F)
where
    T: Default,
    F: FnOnce(T) -> T,
{
    *mut_ref = f(mem::take(mut_ref));
}

use helix_lsp::lsp;
use url::Url;

impl Document {
    pub fn from(
        text: Rope,
        encoding: Option<&'static encoding::Encoding>,
        config: Arc<dyn DynAccess<Config>>,
    ) -> Self {
        let encoding = encoding.unwrap_or(encoding::UTF_8);
        let changes = ChangeSet::new(&text);
        let old_state = None;

        Self {
            id: DocumentId::default(),
            path: None,
            encoding,
            text,
            selections: HashMap::default(),
            indent_style: DEFAULT_INDENT,
            line_ending: DEFAULT_LINE_ENDING,
            restore_cursor: false,
            syntax: None,
            language: None,
            changes,
            old_state,
            diagnostics: Vec::new(),
            version: 0,
            history: Cell::new(History::default()),
            savepoint: None,
            last_saved_revision: 0,
            modified_since_accessed: false,
            language_server: None,
            diff_handle: None,
<<<<<<< HEAD
            focused_at: std::time::Instant::now(),
=======
            config,
>>>>>>> 0f562dfe
        }
    }
    pub fn default(config: Arc<dyn DynAccess<Config>>) -> Self {
        let text = Rope::from(DEFAULT_LINE_ENDING.as_str());
        Self::from(text, None, config)
    }
    // TODO: async fn?
    /// Create a new document from `path`. Encoding is auto-detected, but it can be manually
    /// overwritten with the `encoding` parameter.
    pub fn open(
        path: &Path,
        encoding: Option<&'static encoding::Encoding>,
        config_loader: Option<Arc<syntax::Loader>>,
        config: Arc<dyn DynAccess<Config>>,
    ) -> Result<Self, Error> {
        // Open the file if it exists, otherwise assume it is a new file (and thus empty).
        let (rope, encoding) = if path.exists() {
            let mut file =
                std::fs::File::open(path).context(format!("unable to open {:?}", path))?;
            from_reader(&mut file, encoding)?
        } else {
            let encoding = encoding.unwrap_or(encoding::UTF_8);
            (Rope::from(DEFAULT_LINE_ENDING.as_str()), encoding)
        };

        let mut doc = Self::from(rope, Some(encoding), config);

        // set the path and try detecting the language
        doc.set_path(Some(path))?;
        if let Some(loader) = config_loader {
            doc.detect_language(loader);
        }

        doc.detect_indent_and_line_ending();

        Ok(doc)
    }

    /// The same as [`format`], but only returns formatting changes if auto-formatting
    /// is configured.
    pub fn auto_format(&self) -> Option<BoxFuture<'static, Result<Transaction, FormatterError>>> {
        if self.language_config()?.auto_format {
            self.format()
        } else {
            None
        }
    }

    /// If supported, returns the changes that should be applied to this document in order
    /// to format it nicely.
    // We can't use anyhow::Result here since the output of the future has to be
    // clonable to be used as shared future. So use a custom error type.
    pub fn format(&self) -> Option<BoxFuture<'static, Result<Transaction, FormatterError>>> {
        if let Some(formatter) = self
            .language_config()
            .and_then(|c| c.formatter.clone())
            .filter(|formatter| which::which(&formatter.command).is_ok())
        {
            use std::process::Stdio;
            let text = self.text().clone();
            let mut process = tokio::process::Command::new(&formatter.command);
            process
                .args(&formatter.args)
                .stdin(Stdio::piped())
                .stdout(Stdio::piped())
                .stderr(Stdio::piped());

            let formatting_future = async move {
                let mut process = process
                    .spawn()
                    .map_err(|e| FormatterError::SpawningFailed {
                        command: formatter.command.clone(),
                        error: e.kind(),
                    })?;
                {
                    let mut stdin = process.stdin.take().ok_or(FormatterError::BrokenStdin)?;
                    to_writer(&mut stdin, encoding::UTF_8, &text)
                        .await
                        .map_err(|_| FormatterError::BrokenStdin)?;
                }

                let output = process
                    .wait_with_output()
                    .await
                    .map_err(|_| FormatterError::WaitForOutputFailed)?;

                if !output.status.success() {
                    if !output.stderr.is_empty() {
                        let err = String::from_utf8_lossy(&output.stderr).to_string();
                        log::error!("Formatter error: {}", err);
                        return Err(FormatterError::NonZeroExitStatus(Some(err)));
                    }

                    return Err(FormatterError::NonZeroExitStatus(None));
                } else if !output.stderr.is_empty() {
                    log::debug!(
                        "Formatter printed to stderr: {}",
                        String::from_utf8_lossy(&output.stderr).to_string()
                    );
                }

                let str = std::str::from_utf8(&output.stdout)
                    .map_err(|_| FormatterError::InvalidUtf8Output)?;

                Ok(helix_core::diff::compare_ropes(&text, &Rope::from(str)))
            };
            return Some(formatting_future.boxed());
        };

        let language_server = self.language_server()?;
        let text = self.text.clone();
        let offset_encoding = language_server.offset_encoding();

        let request = language_server.text_document_formatting(
            self.identifier(),
            lsp::FormattingOptions {
                tab_size: self.tab_width() as u32,
                insert_spaces: matches!(self.indent_style, IndentStyle::Spaces(_)),
                ..Default::default()
            },
            None,
        )?;

        let fut = async move {
            let edits = request.await.unwrap_or_else(|e| {
                log::warn!("LSP formatting failed: {}", e);
                Default::default()
            });
            Ok(helix_lsp::util::generate_transaction_from_edits(
                &text,
                edits,
                offset_encoding,
            ))
        };
        Some(fut.boxed())
    }

    pub fn save<P: Into<PathBuf>>(
        &mut self,
        path: Option<P>,
        force: bool,
    ) -> Result<
        impl Future<Output = Result<DocumentSavedEvent, anyhow::Error>> + 'static + Send,
        anyhow::Error,
    > {
        let path = path.map(|path| path.into());
        self.save_impl(path, force)

        // futures_util::future::Ready<_>,
    }

    /// The `Document`'s text is encoded according to its encoding and written to the file located
    /// at its `path()`.
    fn save_impl(
        &mut self,
        path: Option<PathBuf>,
        force: bool,
    ) -> Result<
        impl Future<Output = Result<DocumentSavedEvent, anyhow::Error>> + 'static + Send,
        anyhow::Error,
    > {
        log::debug!(
            "submitting save of doc '{:?}'",
            self.path().map(|path| path.to_string_lossy())
        );

        // we clone and move text + path into the future so that we asynchronously save the current
        // state without blocking any further edits.
        let text = self.text().clone();

        let path = match path {
            Some(path) => helix_core::path::get_canonicalized_path(&path)?,
            None => {
                if self.path.is_none() {
                    bail!("Can't save with no path set!");
                }

                self.path.as_ref().unwrap().clone()
            }
        };

        let identifier = self.path().map(|_| self.identifier());
        let language_server = self.language_server.clone();

        // mark changes up to now as saved
        let current_rev = self.get_current_revision();
        let doc_id = self.id();

        let encoding = self.encoding;

        // We encode the file according to the `Document`'s encoding.
        let future = async move {
            use tokio::fs::File;
            if let Some(parent) = path.parent() {
                // TODO: display a prompt asking the user if the directories should be created
                if !parent.exists() {
                    if force {
                        std::fs::DirBuilder::new().recursive(true).create(parent)?;
                    } else {
                        bail!("can't save file, parent directory does not exist");
                    }
                }
            }

            let mut file = File::create(&path).await?;
            to_writer(&mut file, encoding, &text).await?;

            let event = DocumentSavedEvent {
                revision: current_rev,
                doc_id,
                path,
                text: text.clone(),
            };

            if let Some(language_server) = language_server {
                if !language_server.is_initialized() {
                    return Ok(event);
                }

                if let Some(identifier) = identifier {
                    if let Some(notification) =
                        language_server.text_document_did_save(identifier, &text)
                    {
                        notification.await?;
                    }
                }
            }

            Ok(event)
        };

        Ok(future)
    }

    /// Detect the programming language based on the file type.
    pub fn detect_language(&mut self, config_loader: Arc<syntax::Loader>) {
        if let Some(path) = &self.path {
            let language_config = config_loader
                .language_config_for_file_name(path)
                .or_else(|| config_loader.language_config_for_shebang(self.text()));
            self.set_language(language_config, Some(config_loader));
        }
    }

    /// Detect the indentation used in the file, or otherwise defaults to the language indentation
    /// configured in `languages.toml`, with a fallback to tabs if it isn't specified. Line ending
    /// is likewise auto-detected, and will fallback to the default OS line ending.
    pub fn detect_indent_and_line_ending(&mut self) {
        self.indent_style = auto_detect_indent_style(&self.text).unwrap_or_else(|| {
            self.language_config()
                .and_then(|config| config.indent.as_ref())
                .map_or(DEFAULT_INDENT, |config| IndentStyle::from_str(&config.unit))
        });
        self.line_ending = auto_detect_line_ending(&self.text).unwrap_or(DEFAULT_LINE_ENDING);
    }

    /// Reload the document from its path.
    pub fn reload(
        &mut self,
        view: &mut View,
        provider_registry: &DiffProviderRegistry,
        redraw_handle: RedrawHandle,
    ) -> Result<(), Error> {
        let encoding = &self.encoding;
        let path = self
            .path()
            .filter(|path| path.exists())
            .ok_or_else(|| anyhow!("can't find file to reload from"))?
            .to_owned();

        let mut file = std::fs::File::open(&path)?;
        let (rope, ..) = from_reader(&mut file, Some(encoding))?;

        // Calculate the difference between the buffer and source text, and apply it.
        // This is not considered a modification of the contents of the file regardless
        // of the encoding.
        let transaction = helix_core::diff::compare_ropes(self.text(), &rope);
        self.apply(&transaction, view.id);
        self.append_changes_to_history(view);
        self.reset_modified();

        self.detect_indent_and_line_ending();

        match provider_registry.get_diff_base(&path) {
            Some(diff_base) => self.set_diff_base(diff_base, redraw_handle),
            None => self.diff_handle = None,
        }

        Ok(())
    }

    /// Sets the [`Document`]'s encoding with the encoding correspondent to `label`.
    pub fn set_encoding(&mut self, label: &str) -> Result<(), Error> {
        self.encoding = encoding::Encoding::for_label(label.as_bytes())
            .ok_or_else(|| anyhow!("unknown encoding"))?;
        Ok(())
    }

    /// Returns the [`Document`]'s current encoding.
    pub fn encoding(&self) -> &'static encoding::Encoding {
        self.encoding
    }

    pub fn set_path(&mut self, path: Option<&Path>) -> Result<(), std::io::Error> {
        let path = path
            .map(helix_core::path::get_canonicalized_path)
            .transpose()?;

        // if parent doesn't exist we still want to open the document
        // and error out when document is saved
        self.path = path;

        Ok(())
    }

    /// Set the programming language for the file and load associated data (e.g. highlighting)
    /// if it exists.
    pub fn set_language(
        &mut self,
        language_config: Option<Arc<helix_core::syntax::LanguageConfiguration>>,
        loader: Option<Arc<helix_core::syntax::Loader>>,
    ) {
        if let (Some(language_config), Some(loader)) = (language_config, loader) {
            if let Some(highlight_config) = language_config.highlight_config(&loader.scopes()) {
                let syntax = Syntax::new(&self.text, highlight_config, loader);
                self.syntax = Some(syntax);
            }

            self.language = Some(language_config);
        } else {
            self.syntax = None;
            self.language = None;
        };
    }

    /// Set the programming language for the file if you know the name (scope) but don't have the
    /// [`syntax::LanguageConfiguration`] for it.
    pub fn set_language2(&mut self, scope: &str, config_loader: Arc<syntax::Loader>) {
        let language_config = config_loader.language_config_for_scope(scope);

        self.set_language(language_config, Some(config_loader));
    }

    /// Set the programming language for the file if you know the language but don't have the
    /// [`syntax::LanguageConfiguration`] for it.
    pub fn set_language_by_language_id(
        &mut self,
        language_id: &str,
        config_loader: Arc<syntax::Loader>,
    ) -> anyhow::Result<()> {
        let language_config = config_loader
            .language_config_for_language_id(language_id)
            .ok_or_else(|| anyhow!("invalid language id: {}", language_id))?;
        self.set_language(Some(language_config), Some(config_loader));
        Ok(())
    }

    /// Set the LSP.
    pub fn set_language_server(&mut self, language_server: Option<Arc<helix_lsp::Client>>) {
        self.language_server = language_server;
    }

    /// Select text within the [`Document`].
    pub fn set_selection(&mut self, view_id: ViewId, selection: Selection) {
        // TODO: use a transaction?
        self.selections
            .insert(view_id, selection.ensure_invariants(self.text().slice(..)));
    }

    /// Find the origin selection of the text in a document, i.e. where
    /// a single cursor would go if it were on the first grapheme. If
    /// the text is empty, returns (0, 0).
    pub fn origin(&self) -> Range {
        if self.text().len_chars() == 0 {
            return Range::new(0, 0);
        }

        Range::new(0, 1).grapheme_aligned(self.text().slice(..))
    }

    /// Reset the view's selection on this document to the
    /// [origin](Document::origin) cursor.
    pub fn reset_selection(&mut self, view_id: ViewId) {
        let origin = self.origin();
        self.set_selection(view_id, Selection::single(origin.anchor, origin.head));
    }

    /// Initializes a new selection for the given view if it does not
    /// already have one.
    pub fn ensure_view_init(&mut self, view_id: ViewId) {
        if self.selections.get(&view_id).is_none() {
            self.reset_selection(view_id);
        }
    }

    /// Mark document as recent used for MRU sorting
    pub fn mark_as_focused(&mut self) {
        self.focused_at = std::time::Instant::now();
    }

    /// Remove a view's selection from this document.
    pub fn remove_view(&mut self, view_id: ViewId) {
        self.selections.remove(&view_id);
    }

    /// Apply a [`Transaction`] to the [`Document`] to change its text.
    fn apply_impl(&mut self, transaction: &Transaction, view_id: ViewId) -> bool {
        let old_doc = self.text().clone();

        let success = transaction.changes().apply(&mut self.text);

        if success {
            for selection in self.selections.values_mut() {
                *selection = selection
                    .clone()
                    // Map through changes
                    .map(transaction.changes())
                    // Ensure all selections across all views still adhere to invariants.
                    .ensure_invariants(self.text.slice(..));
            }

            // if specified, the current selection should instead be replaced by transaction.selection
            if let Some(selection) = transaction.selection() {
                self.selections.insert(
                    view_id,
                    selection.clone().ensure_invariants(self.text.slice(..)),
                );
            }

            self.modified_since_accessed = true;
        }

        if !transaction.changes().is_empty() {
            self.version += 1;
            // start computing the diff in parallel
            if let Some(diff_handle) = &self.diff_handle {
                diff_handle.update_document(self.text.clone(), false);
            }

            // generate revert to savepoint
            if self.savepoint.is_some() {
                take_with(&mut self.savepoint, |prev_revert| {
                    let revert = transaction.invert(&old_doc);
                    Some(revert.compose(prev_revert.unwrap()))
                });
            }

            // update tree-sitter syntax tree
            if let Some(syntax) = &mut self.syntax {
                // TODO: no unwrap
                syntax
                    .update(&old_doc, &self.text, transaction.changes())
                    .unwrap();
            }

            // map state.diagnostics over changes::map_pos too
            for diagnostic in &mut self.diagnostics {
                use helix_core::Assoc;
                let changes = transaction.changes();
                diagnostic.range.start = changes.map_pos(diagnostic.range.start, Assoc::After);
                diagnostic.range.end = changes.map_pos(diagnostic.range.end, Assoc::After);
                diagnostic.line = self.text.char_to_line(diagnostic.range.start);
            }
            self.diagnostics
                .sort_unstable_by_key(|diagnostic| diagnostic.range);

            // emit lsp notification
            if let Some(language_server) = self.language_server() {
                let notify = language_server.text_document_did_change(
                    self.versioned_identifier(),
                    &old_doc,
                    self.text(),
                    transaction.changes(),
                );

                if let Some(notify) = notify {
                    tokio::spawn(notify);
                }
            }
        }
        success
    }

    /// Apply a [`Transaction`] to the [`Document`] to change its text.
    pub fn apply(&mut self, transaction: &Transaction, view_id: ViewId) -> bool {
        // store the state just before any changes are made. This allows us to undo to the
        // state just before a transaction was applied.
        if self.changes.is_empty() && !transaction.changes().is_empty() {
            self.old_state = Some(State {
                doc: self.text.clone(),
                selection: self.selection(view_id).clone(),
            });
        }

        let success = self.apply_impl(transaction, view_id);

        if !transaction.changes().is_empty() {
            // Compose this transaction with the previous one
            take_with(&mut self.changes, |changes| {
                changes.compose(transaction.changes().clone())
            });
        }
        success
    }

    fn undo_redo_impl(&mut self, view: &mut View, undo: bool) -> bool {
        let mut history = self.history.take();
        let txn = if undo { history.undo() } else { history.redo() };
        let success = if let Some(txn) = txn {
            self.apply_impl(txn, view.id)
        } else {
            false
        };
        self.history.set(history);

        if success {
            // reset changeset to fix len
            self.changes = ChangeSet::new(self.text());
            // Sync with changes with the jumplist selections.
            view.sync_changes(self);
        }
        success
    }

    /// Undo the last modification to the [`Document`]. Returns whether the undo was successful.
    pub fn undo(&mut self, view: &mut View) -> bool {
        self.undo_redo_impl(view, true)
    }

    /// Redo the last modification to the [`Document`]. Returns whether the redo was successful.
    pub fn redo(&mut self, view: &mut View) -> bool {
        self.undo_redo_impl(view, false)
    }

    pub fn savepoint(&mut self) {
        self.savepoint = Some(Transaction::new(self.text()));
    }

    pub fn restore(&mut self, view: &mut View) {
        if let Some(revert) = self.savepoint.take() {
            self.apply(&revert, view.id);
        }
    }

    fn earlier_later_impl(&mut self, view: &mut View, uk: UndoKind, earlier: bool) -> bool {
        let txns = if earlier {
            self.history.get_mut().earlier(uk)
        } else {
            self.history.get_mut().later(uk)
        };
        let mut success = false;
        for txn in txns {
            if self.apply_impl(&txn, view.id) {
                success = true;
            }
        }
        if success {
            // reset changeset to fix len
            self.changes = ChangeSet::new(self.text());
            // Sync with changes with the jumplist selections.
            view.sync_changes(self);
        }
        success
    }

    /// Undo modifications to the [`Document`] according to `uk`.
    pub fn earlier(&mut self, view: &mut View, uk: UndoKind) -> bool {
        self.earlier_later_impl(view, uk, true)
    }

    /// Redo modifications to the [`Document`] according to `uk`.
    pub fn later(&mut self, view: &mut View, uk: UndoKind) -> bool {
        self.earlier_later_impl(view, uk, false)
    }

    /// Commit pending changes to history
    pub fn append_changes_to_history(&mut self, view: &mut View) {
        if self.changes.is_empty() {
            return;
        }

        let new_changeset = ChangeSet::new(self.text());
        let changes = std::mem::replace(&mut self.changes, new_changeset);
        // Instead of doing this messy merge we could always commit, and based on transaction
        // annotations either add a new layer or compose into the previous one.
        let transaction =
            Transaction::from(changes).with_selection(self.selection(view.id).clone());

        // HAXX: we need to reconstruct the state as it was before the changes..
        let old_state = self.old_state.take().expect("no old_state available");

        let mut history = self.history.take();
        history.commit_revision(&transaction, &old_state);
        self.history.set(history);

        // Update jumplist entries in the view.
        view.apply(&transaction, self);
    }

    pub fn id(&self) -> DocumentId {
        self.id
    }

    /// If there are unsaved modifications.
    pub fn is_modified(&self) -> bool {
        let history = self.history.take();
        let current_revision = history.current_revision();
        self.history.set(history);
        log::debug!(
            "id {} modified - last saved: {}, current: {}",
            self.id,
            self.last_saved_revision,
            current_revision
        );
        current_revision != self.last_saved_revision || !self.changes.is_empty()
    }

    /// Save modifications to history, and so [`Self::is_modified`] will return false.
    pub fn reset_modified(&mut self) {
        let history = self.history.take();
        let current_revision = history.current_revision();
        self.history.set(history);
        self.last_saved_revision = current_revision;
    }

    /// Set the document's latest saved revision to the given one.
    pub fn set_last_saved_revision(&mut self, rev: usize) {
        log::debug!(
            "doc {} revision updated {} -> {}",
            self.id,
            self.last_saved_revision,
            rev
        );
        self.last_saved_revision = rev;
    }

    /// Get the document's latest saved revision.
    pub fn get_last_saved_revision(&mut self) -> usize {
        self.last_saved_revision
    }

    /// Get the current revision number
    pub fn get_current_revision(&mut self) -> usize {
        let history = self.history.take();
        let current_revision = history.current_revision();
        self.history.set(history);
        current_revision
    }

    /// Corresponding language scope name. Usually `source.<lang>`.
    pub fn language_scope(&self) -> Option<&str> {
        self.language
            .as_ref()
            .map(|language| language.scope.as_str())
    }

    /// Language name for the document. Corresponds to the `name` key in
    /// `languages.toml` configuration.
    pub fn language_name(&self) -> Option<&str> {
        self.language
            .as_ref()
            .map(|language| language.language_id.as_str())
    }

    /// Language ID for the document. Either the `language-id` from the
    /// `language-server` configuration, or the document language if no
    /// `language-id` has been specified.
    pub fn language_id(&self) -> Option<&str> {
        let language_config = self.language.as_deref()?;

        language_config
            .language_server
            .as_ref()?
            .language_id
            .as_deref()
            .or(Some(language_config.language_id.as_str()))
    }

    /// Corresponding [`LanguageConfiguration`].
    pub fn language_config(&self) -> Option<&LanguageConfiguration> {
        self.language.as_deref()
    }

    /// Current document version, incremented at each change.
    pub fn version(&self) -> i32 {
        self.version
    }

    /// Language server if it has been initialized.
    pub fn language_server(&self) -> Option<&helix_lsp::Client> {
        let server = self.language_server.as_deref()?;
        server.is_initialized().then(|| server)
    }

    pub fn diff_handle(&self) -> Option<&DiffHandle> {
        self.diff_handle.as_ref()
    }

    /// Intialize/updates the differ for this document with a new base.
    pub fn set_diff_base(&mut self, diff_base: Vec<u8>, redraw_handle: RedrawHandle) {
        if let Ok((diff_base, _)) = from_reader(&mut diff_base.as_slice(), Some(self.encoding)) {
            if let Some(differ) = &self.diff_handle {
                differ.update_diff_base(diff_base);
                return;
            }
            self.diff_handle = Some(DiffHandle::new(diff_base, self.text.clone(), redraw_handle))
        } else {
            self.diff_handle = None;
        }
    }

    #[inline]
    /// Tree-sitter AST tree
    pub fn syntax(&self) -> Option<&Syntax> {
        self.syntax.as_ref()
    }

    /// Tab size in columns.
    pub fn tab_width(&self) -> usize {
        self.language_config()
            .and_then(|config| config.indent.as_ref())
            .map_or(4, |config| config.tab_width) // fallback to 4 columns
    }

    pub fn changes(&self) -> &ChangeSet {
        &self.changes
    }

    #[inline]
    /// File path on disk.
    pub fn path(&self) -> Option<&PathBuf> {
        self.path.as_ref()
    }

    /// File path as a URL.
    pub fn url(&self) -> Option<Url> {
        Url::from_file_path(self.path()?).ok()
    }

    #[inline]
    pub fn text(&self) -> &Rope {
        &self.text
    }

    #[inline]
    pub fn selection(&self, view_id: ViewId) -> &Selection {
        &self.selections[&view_id]
    }

    pub fn selections(&self) -> &HashMap<ViewId, Selection> {
        &self.selections
    }

    pub fn relative_path(&self) -> Option<PathBuf> {
        self.path
            .as_deref()
            .map(helix_core::path::get_relative_path)
    }

    pub fn display_name(&self) -> Cow<'static, str> {
        self.relative_path()
            .map(|path| path.to_string_lossy().to_string().into())
            .unwrap_or_else(|| SCRATCH_BUFFER_NAME.into())
    }

    // transact(Fn) ?

    // -- LSP methods

    #[inline]
    pub fn identifier(&self) -> lsp::TextDocumentIdentifier {
        lsp::TextDocumentIdentifier::new(self.url().unwrap())
    }

    pub fn versioned_identifier(&self) -> lsp::VersionedTextDocumentIdentifier {
        lsp::VersionedTextDocumentIdentifier::new(self.url().unwrap(), self.version)
    }

    pub fn position(
        &self,
        view_id: ViewId,
        offset_encoding: helix_lsp::OffsetEncoding,
    ) -> lsp::Position {
        let text = self.text();

        helix_lsp::util::pos_to_lsp_pos(
            text,
            self.selection(view_id).primary().cursor(text.slice(..)),
            offset_encoding,
        )
    }

    #[inline]
    pub fn diagnostics(&self) -> &[Diagnostic] {
        &self.diagnostics
    }

    pub fn set_diagnostics(&mut self, diagnostics: Vec<Diagnostic>) {
        self.diagnostics = diagnostics;
        self.diagnostics
            .sort_unstable_by_key(|diagnostic| diagnostic.range);
    }

    /// Get the document's auto pairs. If the document has a recognized
    /// language config with auto pairs configured, returns that;
    /// otherwise, falls back to the global auto pairs config. If the global
    /// config is false, then ignore language settings.
    pub fn auto_pairs<'a>(&'a self, editor: &'a Editor) -> Option<&'a AutoPairs> {
        let global_config = (editor.auto_pairs).as_ref();

        // NOTE: If the user specifies the global auto pairs config as false, then
        //       we want to disable it globally regardless of language settings
        #[allow(clippy::question_mark)]
        {
            if global_config.is_none() {
                return None;
            }
        }

        match &self.language {
            Some(lang) => lang.as_ref().auto_pairs.as_ref().or(global_config),
            None => global_config,
        }
    }

    pub fn text_format(&self, mut viewport_width: u16, theme: Option<&Theme>) -> TextFormat {
        if let Some(max_line_len) = self
            .language_config()
            .and_then(|config| config.max_line_length)
        {
            viewport_width = viewport_width.min(max_line_len as u16)
        }
        let config = self.config.load();
        let soft_wrap = &config.soft_wrap;
        let tab_width = self.tab_width() as u16;
        TextFormat {
            soft_wrap: soft_wrap.enable && viewport_width > 10,
            tab_width,
            max_wrap: soft_wrap.max_wrap.min(viewport_width / 4),
            max_indent_retain: soft_wrap.max_indent_retain.min(viewport_width * 2 / 5),
            // avoid spinning forever when the window manager
            // sets the size to something tiny
            viewport_width,
            wrap_indicator: soft_wrap.wrap_indicator.clone().into_boxed_str(),
            wrap_indicator_highlight: theme
                .and_then(|theme| theme.find_scope_index("ui.virtual.wrap"))
                .map(Highlight),
        }
    }

    pub fn text_annotations(&self, _theme: Option<&Theme>) -> TextAnnotations {
        TextAnnotations::default()
    }
}

#[derive(Clone, Debug)]
pub enum FormatterError {
    SpawningFailed {
        command: String,
        error: std::io::ErrorKind,
    },
    BrokenStdin,
    WaitForOutputFailed,
    InvalidUtf8Output,
    DiskReloadError(String),
    NonZeroExitStatus(Option<String>),
}

impl std::error::Error for FormatterError {}

impl Display for FormatterError {
    fn fmt(&self, f: &mut std::fmt::Formatter<'_>) -> std::fmt::Result {
        match self {
            Self::SpawningFailed { command, error } => {
                write!(f, "Failed to spawn formatter {}: {:?}", command, error)
            }
            Self::BrokenStdin => write!(f, "Could not write to formatter stdin"),
            Self::WaitForOutputFailed => write!(f, "Waiting for formatter output failed"),
            Self::InvalidUtf8Output => write!(f, "Invalid UTF-8 formatter output"),
            Self::DiskReloadError(error) => write!(f, "Error reloading file from disk: {}", error),
            Self::NonZeroExitStatus(Some(output)) => write!(f, "Formatter error: {}", output),
            Self::NonZeroExitStatus(None) => {
                write!(f, "Formatter exited with non zero exit status")
            }
        }
    }
}

#[cfg(test)]
mod test {
    use arc_swap::ArcSwap;

    use super::*;

    #[test]
    fn changeset_to_changes_ignore_line_endings() {
        use helix_lsp::{lsp, Client, OffsetEncoding};
        let text = Rope::from("hello\r\nworld");
        let mut doc = Document::from(
            text,
            None,
            Arc::new(ArcSwap::new(Arc::new(Config::default()))),
        );
        let view = ViewId::default();
        doc.set_selection(view, Selection::single(0, 0));

        let transaction =
            Transaction::change(doc.text(), vec![(5, 7, Some("\n".into()))].into_iter());
        let old_doc = doc.text().clone();
        doc.apply(&transaction, view);
        let changes = Client::changeset_to_changes(
            &old_doc,
            doc.text(),
            transaction.changes(),
            OffsetEncoding::Utf8,
        );

        assert_eq!(doc.text(), "hello\nworld");

        assert_eq!(
            changes,
            &[lsp::TextDocumentContentChangeEvent {
                range: Some(lsp::Range::new(
                    lsp::Position::new(0, 5),
                    lsp::Position::new(1, 0)
                )),
                text: "\n".into(),
                range_length: None,
            }]
        );
    }

    #[test]
    fn changeset_to_changes() {
        use helix_lsp::{lsp, Client, OffsetEncoding};
        let text = Rope::from("hello");
        let mut doc = Document::from(
            text,
            None,
            Arc::new(ArcSwap::new(Arc::new(Config::default()))),
        );
        let view = ViewId::default();
        doc.set_selection(view, Selection::single(5, 5));

        // insert

        let transaction = Transaction::insert(doc.text(), doc.selection(view), " world".into());
        let old_doc = doc.text().clone();
        doc.apply(&transaction, view);
        let changes = Client::changeset_to_changes(
            &old_doc,
            doc.text(),
            transaction.changes(),
            OffsetEncoding::Utf8,
        );

        assert_eq!(
            changes,
            &[lsp::TextDocumentContentChangeEvent {
                range: Some(lsp::Range::new(
                    lsp::Position::new(0, 5),
                    lsp::Position::new(0, 5)
                )),
                text: " world".into(),
                range_length: None,
            }]
        );

        // delete

        let transaction = transaction.invert(&old_doc);
        let old_doc = doc.text().clone();
        doc.apply(&transaction, view);
        let changes = Client::changeset_to_changes(
            &old_doc,
            doc.text(),
            transaction.changes(),
            OffsetEncoding::Utf8,
        );

        // line: 0-based.
        // col: 0-based, gaps between chars.
        // 0 1 2 3 4 5 6 7 8 9 0 1
        // |h|e|l|l|o| |w|o|r|l|d|
        //           -------------
        // (0, 5)-(0, 11)
        assert_eq!(
            changes,
            &[lsp::TextDocumentContentChangeEvent {
                range: Some(lsp::Range::new(
                    lsp::Position::new(0, 5),
                    lsp::Position::new(0, 11)
                )),
                text: "".into(),
                range_length: None,
            }]
        );

        // replace

        // also tests that changes are layered, positions depend on previous changes.

        doc.set_selection(view, Selection::single(0, 5));
        let transaction = Transaction::change(
            doc.text(),
            vec![(0, 2, Some("aei".into())), (3, 5, Some("ou".into()))].into_iter(),
        );
        // aeilou
        let old_doc = doc.text().clone();
        doc.apply(&transaction, view);
        let changes = Client::changeset_to_changes(
            &old_doc,
            doc.text(),
            transaction.changes(),
            OffsetEncoding::Utf8,
        );

        assert_eq!(
            changes,
            &[
                // 0 1 2 3 4 5
                // |h|e|l|l|o|
                // ----
                //
                // aeillo
                lsp::TextDocumentContentChangeEvent {
                    range: Some(lsp::Range::new(
                        lsp::Position::new(0, 0),
                        lsp::Position::new(0, 2)
                    )),
                    text: "aei".into(),
                    range_length: None,
                },
                // 0 1 2 3 4 5 6
                // |a|e|i|l|l|o|
                //         -----
                //
                // aeilou
                lsp::TextDocumentContentChangeEvent {
                    range: Some(lsp::Range::new(
                        lsp::Position::new(0, 4),
                        lsp::Position::new(0, 6)
                    )),
                    text: "ou".into(),
                    range_length: None,
                }
            ]
        );
    }

    #[test]
    fn test_line_ending() {
        assert_eq!(
            Document::default(Arc::new(ArcSwap::new(Arc::new(Config::default()))))
                .text()
                .to_string(),
            DEFAULT_LINE_ENDING.as_str()
        );
    }

    macro_rules! decode {
        ($name:ident, $label:expr, $label_override:expr) => {
            #[test]
            fn $name() {
                let encoding = encoding::Encoding::for_label($label_override.as_bytes()).unwrap();
                let base_path = PathBuf::from(env!("CARGO_MANIFEST_DIR")).join("tests/encoding");
                let path = base_path.join(format!("{}_in.txt", $label));
                let ref_path = base_path.join(format!("{}_in_ref.txt", $label));
                assert!(path.exists());
                assert!(ref_path.exists());

                let mut file = std::fs::File::open(path).unwrap();
                let text = from_reader(&mut file, Some(encoding))
                    .unwrap()
                    .0
                    .to_string();
                let expectation = std::fs::read_to_string(ref_path).unwrap();
                assert_eq!(text[..], expectation[..]);
            }
        };
        ($name:ident, $label:expr) => {
            decode!($name, $label, $label);
        };
    }

    macro_rules! encode {
        ($name:ident, $label:expr, $label_override:expr) => {
            #[test]
            fn $name() {
                let encoding = encoding::Encoding::for_label($label_override.as_bytes()).unwrap();
                let base_path = PathBuf::from(env!("CARGO_MANIFEST_DIR")).join("tests/encoding");
                let path = base_path.join(format!("{}_out.txt", $label));
                let ref_path = base_path.join(format!("{}_out_ref.txt", $label));
                assert!(path.exists());
                assert!(ref_path.exists());

                let text = Rope::from_str(&std::fs::read_to_string(path).unwrap());
                let mut buf: Vec<u8> = Vec::new();
                helix_lsp::block_on(to_writer(&mut buf, encoding, &text)).unwrap();

                let expectation = std::fs::read(ref_path).unwrap();
                assert_eq!(buf, expectation);
            }
        };
        ($name:ident, $label:expr) => {
            encode!($name, $label, $label);
        };
    }

    decode!(big5_decode, "big5");
    encode!(big5_encode, "big5");
    decode!(euc_kr_decode, "euc_kr", "EUC-KR");
    encode!(euc_kr_encode, "euc_kr", "EUC-KR");
    decode!(gb18030_decode, "gb18030");
    encode!(gb18030_encode, "gb18030");
    decode!(iso_2022_jp_decode, "iso_2022_jp", "ISO-2022-JP");
    encode!(iso_2022_jp_encode, "iso_2022_jp", "ISO-2022-JP");
    decode!(jis0208_decode, "jis0208", "EUC-JP");
    encode!(jis0208_encode, "jis0208", "EUC-JP");
    decode!(jis0212_decode, "jis0212", "EUC-JP");
    decode!(shift_jis_decode, "shift_jis");
    encode!(shift_jis_encode, "shift_jis");
}<|MERGE_RESOLUTION|>--- conflicted
+++ resolved
@@ -389,11 +389,8 @@
             modified_since_accessed: false,
             language_server: None,
             diff_handle: None,
-<<<<<<< HEAD
             focused_at: std::time::Instant::now(),
-=======
             config,
->>>>>>> 0f562dfe
         }
     }
     pub fn default(config: Arc<dyn DynAccess<Config>>) -> Self {
