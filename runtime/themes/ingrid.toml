# Author : Ingrid Rebecca Abraham <git@ingrids.email>

"attribute" = "#839A53"
"keyword" = { fg = "#D74E50", modifiers = ["bold"] }
"keyword.directive" = "#6F873E"
"namespace" = "#839A53"
"punctuation" = "#C97270"
"punctuation.delimiter" = "#C97270"
"operator" = { fg = "#D74E50", modifiers = ["bold"] }
"special" = "#D68482"
"variable.other.member" = "#89BEB7"
"variable" = "#A6B6CE"
"variable.parameter" = "#89BEB7"
"type" = { fg = "#A6B6CE", modifiers = ["bold"] }
"type.builtin" = "#839A53"
"constructor" = { fg = "#839A53", modifiers = ["bold"] }
"function" = { fg = "#89BEB7", modifiers = ["bold"] }
"function.macro" = { fg = "#D4A520", modifiers = ["bold"] }
"function.builtin" = "#89BEB7"
"comment" = "#A6B6CE"
"variable.builtin" = "#D4A520"
"constant" = "#D4A520"
"constant.builtin" = "#D4A520"
"string" = "#D74E50"
"constant.numeric" = "#D74E50"
"constant.character.escape" = { fg = "#D74E50", modifiers = ["bold"] }
"label" = "#D68482"

"module" = "#839A53"

# TODO
"markup.heading" = "blue"
"markup.list" = "red"
"markup.bold" = { fg = "yellow", modifiers = ["bold"] }
"markup.italic" = { fg = "magenta", modifiers = ["italic"] }
"markup.strikethrough" = { modifiers = ["crossed_out"] }
"markup.link.url" = { fg = "yellow", modifiers = ["underlined"] }
"markup.link.text" = "red"
"markup.quote" = "cyan"
"markup.raw" = "green"

"diff.plus" = "#839A53"
"diff.delta" = "#D4A520"
"diff.minus" = "#D74E50"

"ui.background" = { bg = "#FFFCFD" }
"ui.linenr" = { fg = "#bbbbbb" }
"ui.linenr.selected" = { fg = "#ED5466", modifiers = ["bold"] }
"ui.cursorline" = { bg = "#F3EAE9" }
"ui.statusline" = { fg = "#250E07", bg = "#F3EAE9" }
"ui.statusline.inactive" = { fg = "#7b91b3", bg = "#F3EAE9" }
"ui.popup" = { fg = "#7B91b3", bg = "#F3E8E9" }
"ui.window" = { bg = "#D8B8B3" }
"ui.help" = { bg = "#D8B8B3", fg = "#250E07" }

"ui.text" = { fg = "#7B91B3" }
"ui.text.focus" = { fg = "#250E07", modifiers= ["bold"] }
"ui.virtual.whitespace" = "#A6B6CE"
"ui.virtual.ruler" = { bg = "#F3EAE9" }

"ui.selection" = { bg = "#F3EAE9" }
"ui.cursor.primary" = { bg = "#ED5466", fg = "#FFFCFD", modifiers = ["bold"] }
"ui.cursor.match" = { bg = "#F3EAE9", fg = "#ED5466", modifiers = ["bold"] }
"ui.menu" = { fg = "#7B91B3", bg = "#F3EAE9" }
"ui.menu.selected" = { fg = "#D74E50", bg = "#F3EAE9" }

"warning" = "#D4A520"
"error" = "#D74E50"
"info" = "#839A53"
"hint" = "#A6B6CE"

<<<<<<< HEAD
"ui.explorer.file" = { fg = "#7B91B3" }
"ui.explorer.dir" = { fg = "#89BEB7" }
"ui.explorer.exe" = { fg = "#7B91B3" }
"ui.explorer.focus" = { modifiers = ["reversed"] }
"ui.explorer.unfocus" = { bg = "#F3EAE9" }
=======
"diagnostic.warning" = { underline = { color = "#D4A520", style = "curl" } }
"diagnostic.error" = { underline = { color = "#D74E50", style = "curl" } }
"diagnostic.info" = { underline = { color = "#839A53", style = "curl" } }
"diagnostic.hint" = { underline = { color = "#A6B6CE", style = "curl" } }
>>>>>>> 715c4b24
<|MERGE_RESOLUTION|>--- conflicted
+++ resolved
@@ -69,15 +69,13 @@
 "info" = "#839A53"
 "hint" = "#A6B6CE"
 
-<<<<<<< HEAD
+"diagnostic.warning" = { underline = { color = "#D4A520", style = "curl" } }
+"diagnostic.error" = { underline = { color = "#D74E50", style = "curl" } }
+"diagnostic.info" = { underline = { color = "#839A53", style = "curl" } }
+"diagnostic.hint" = { underline = { color = "#A6B6CE", style = "curl" } }
+
 "ui.explorer.file" = { fg = "#7B91B3" }
 "ui.explorer.dir" = { fg = "#89BEB7" }
 "ui.explorer.exe" = { fg = "#7B91B3" }
 "ui.explorer.focus" = { modifiers = ["reversed"] }
-"ui.explorer.unfocus" = { bg = "#F3EAE9" }
-=======
-"diagnostic.warning" = { underline = { color = "#D4A520", style = "curl" } }
-"diagnostic.error" = { underline = { color = "#D74E50", style = "curl" } }
-"diagnostic.info" = { underline = { color = "#839A53", style = "curl" } }
-"diagnostic.hint" = { underline = { color = "#A6B6CE", style = "curl" } }
->>>>>>> 715c4b24
+"ui.explorer.unfocus" = { bg = "#F3EAE9" }